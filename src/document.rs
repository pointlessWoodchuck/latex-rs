use std::fmt::{self, Display, Formatter};
use std::io::Write;
use std::ops::Deref;

use paragraph::Paragraph;
use section::Section;
<<<<<<< HEAD
use super::Renderable;
use equations::Equations;
=======
>>>>>>> 511b0c58
use errors::*;
use lists::List;
use super::Renderable;

/// The root Document node.
#[derive(Clone, Debug, Default, PartialEq)]
pub struct Document {
    /// The document class.
    pub class: DocumentClass,
    /// The `Document`'s preamble.
    pub preamble: Preamble,
    /// The various elements inside this `Document`.
    pub elements: Vec<Element>,
}

impl Document {
    /// Create a new `Document` with the specified `DocumentClass`.
    pub fn new(document_class: DocumentClass) -> Self {
        Document {
            class: document_class,
            ..Default::default()
        }
    }

    /// Add an element to the `Document`.
    ///
    /// For convenience, Elements are automatically converted using `into()`.
    pub fn push<E>(&mut self, element: E) -> &mut Self
        where E: Into<Element>
    {
        self.elements.push(element.into());
        self
    }
}

impl Deref for Document {
    type Target = Vec<Element>;

    /// A shortcut to let you iterate over the elements in the `Document`.
    fn deref(&self) -> &Self::Target {
        &self.elements
    }
}

impl Renderable for Document {
    fn render<W>(&self, writer: &mut W) -> Result<()>
        where W: Write
    {
        writeln!(writer, r"\documentclass{{{}}}", self.class)?;

        self.preamble.render(writer)?;

        writeln!(writer, r"\begin{{document}}")?;

        for element in &self.elements {
            element.render(writer)?;
        }

        writeln!(writer, r"\end{{document}}")?;
        Ok(())
    }
}

/// The major elements in a `Document`.
#[derive(Clone, Debug, PartialEq)]
pub enum Element {
    /// A bare paragraph.
    ///
    /// # Note
    ///
    /// You probably don't want to add a paragraph directly to your document,
    /// instead add it to a `Section` so that if you are walking the AST later
    /// on things make sense.
    Para(Paragraph),
    /// A section.
    Section(Section),
    /// The table of contents.
    TableOfContents,
    /// The title page.
    TitlePage,
    /// Clear the page.
    ClearPage,
    /// An `align` environment for containing a bunch of equations.
    Align(Equations),

    /// A generic environment and its lines.
    Environment(String, Vec<String>),

    /// Any other element.
    ///
    /// This can be used as an escape hatch if the particular element you want
    /// isn't directly supported or if you need to do something which isn't
    /// easily expressed any other way. You simply provide the raw string you
    /// want and it will be rendered unchanged in the final document.
    UserDefined(String),
    /// A list.
    List(List),

    // Add a dummy element so we can expand later on without breaking stuff
    #[doc(hidden)]
    _Other,
}

impl From<Section> for Element {
    fn from(other: Section) -> Self {
        Element::Section(other)
    }
}

impl Renderable for Element {
    fn render<W>(&self, writer: &mut W) -> Result<()>
        where W: Write
    {
        match *self {
            Element::Para(ref p) => p.render(writer)?,
            Element::Section(ref s) => s.render(writer)?,
            Element::TableOfContents => writeln!(writer, r"\tableofcontents")?,
            Element::TitlePage => writeln!(writer, r"\maketitle")?,
            Element::ClearPage => writeln!(writer, r"\clearpage")?,
            Element::UserDefined(ref s) => writeln!(writer, "{}", s)?,
<<<<<<< HEAD
            Element::Align(ref equations) => equations.render(writer)?,

            Element::Environment(ref name, ref lines) => {
                writeln!(writer, r"\begin{{{}}}", name)?;
                for line in lines {
                    writeln!(writer, "{}", line)?;
                }
                writeln!(writer, r"\end{{{}}}", name)?;
            }
=======
            Element::List(ref list) => list.render(writer)?,

>>>>>>> 511b0c58
            Element::_Other => unreachable!(),
        }

        Ok(())
    }
}

/// The kind of Document being generated.
#[derive(Clone, Debug, PartialEq)]
#[allow(missing_docs)]
pub enum DocumentClass {
    Article,
    Book,
    Report,
}

impl Default for DocumentClass {
    fn default() -> Self {
        DocumentClass::Article
    }
}

impl Display for DocumentClass {
    fn fmt(&self, f: &mut Formatter) -> fmt::Result {
        match *self {
            DocumentClass::Article => write!(f, "article"),
            DocumentClass::Book => write!(f, "book"),
            DocumentClass::Report => write!(f, "report"),
        }
    }
}


/// A node representing the document's preamble.
#[derive(Clone, Debug, Default, PartialEq)]
pub struct Preamble {
    author: Option<String>,
    title: Option<String>,
    uses: Vec<String>,
}

impl Preamble {
    /// Set the document's author.
    pub fn author(&mut self, name: &str) -> &mut Self {
        self.author = Some(name.to_string());
        self
    }

    /// Set the document title.
    pub fn title(&mut self, name: &str) -> &mut Self {
        self.title = Some(name.to_string());
        self
    }

    /// Add a package import to the preamble.
    pub fn use_package(&mut self, name: &str) -> &mut Self {
        self.uses.push(name.to_string());
        self
    }
}

impl Renderable for Preamble {
    fn render<W: Write>(&self, writer: &mut W) -> Result<()> {
        for item in &self.uses {
            writeln!(writer, r"\usepackage{{{}}}", item)?;
        }

        if !self.uses.is_empty() && (self.title.is_some() || self.author.is_some()) {
            writeln!(writer)?;
        }

        if let Some(ref title) = self.title {
            writeln!(writer, r"\title{{{}}}", title)?;
        }
        if let Some(ref author) = self.author {
            writeln!(writer, r"\author{{{}}}", author)?;
        }

        Ok(())
    }
}


#[cfg(test)]
mod tests {
    use super::*;

    #[test]
    fn render_empty_document() {
        let should_be = r#"\documentclass{article}
\begin{document}
\end{document}
"#;

        let doc = Document::new(DocumentClass::Article);
        let mut rendered = vec![];
        doc.render(&mut rendered).unwrap();

        assert_eq!(String::from_utf8(rendered).unwrap(), should_be);
    }

    #[test]
    fn preamble_with_author_and_title() {
        let should_be = r#"\title{Sample Document}
\author{Michael-F-Bryan}
"#;
        let mut preamble = Preamble::default();
        preamble.title("Sample Document").author("Michael-F-Bryan");

        let mut rendered = vec![];
        preamble.render(&mut rendered).unwrap();

        assert_eq!(String::from_utf8(rendered).unwrap(), should_be);
    }

    #[test]
    fn preamble_with_title_and_package_imports() {
        let should_be = r#"\usepackage{amsmath}
\usepackage{graphics}

\title{Sample Document}
"#;
        let mut preamble = Preamble::default();
        preamble
            .title("Sample Document")
            .use_package("amsmath")
            .use_package("graphics");

        let mut rendered = vec![];
        preamble.render(&mut rendered).unwrap();

        assert_eq!(String::from_utf8(rendered).unwrap(), should_be);
    }
}<|MERGE_RESOLUTION|>--- conflicted
+++ resolved
@@ -4,11 +4,8 @@
 
 use paragraph::Paragraph;
 use section::Section;
-<<<<<<< HEAD
 use super::Renderable;
 use equations::Equations;
-=======
->>>>>>> 511b0c58
 use errors::*;
 use lists::List;
 use super::Renderable;
@@ -129,7 +126,6 @@
             Element::TitlePage => writeln!(writer, r"\maketitle")?,
             Element::ClearPage => writeln!(writer, r"\clearpage")?,
             Element::UserDefined(ref s) => writeln!(writer, "{}", s)?,
-<<<<<<< HEAD
             Element::Align(ref equations) => equations.render(writer)?,
 
             Element::Environment(ref name, ref lines) => {
@@ -139,10 +135,8 @@
                 }
                 writeln!(writer, r"\end{{{}}}", name)?;
             }
-=======
             Element::List(ref list) => list.render(writer)?,
 
->>>>>>> 511b0c58
             Element::_Other => unreachable!(),
         }
 
